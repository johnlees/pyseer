--- conflicted
+++ resolved
@@ -348,14 +348,6 @@
 
 
 def firth_likelihood(beta, logit):
-<<<<<<< HEAD
-    return -(logit.loglike(beta) + 0.5*np.log(np.linalg.det(-logit.hessian(beta))))
-
-# Do firth regression
-# Note information = -hessian, for some reason available but not implemented in statsmodels
-def fit_firth(logit_model, start_vec, kmer_name,
-              X, y, step_limit=1000, convergence_limit=0.0001):
-=======
     """Convenience function to calculate likelihood of Firth regression
 
     Args:
@@ -402,7 +394,6 @@
         fitll (float or None)
             Likelihood of fit or None if could not fit
     """
->>>>>>> d9b6d548
 
     beta_iterations = []
     beta_iterations.append(start_vec)
@@ -448,110 +439,6 @@
         # Calculate stats
         fitll = -firth_likelihood(beta_iterations[-1], logit_model)
         intercept = beta_iterations[-1][0]
-<<<<<<< HEAD
-        kbeta = beta_iterations[-1][1]
-        beta = beta_iterations[-1][2:].tolist()
-        bse = math.sqrt(-logit_model.hessian(beta_iterations[-1])[1,1])
-
-        return_fit = intercept, kbeta, beta, bse, fitll
-
-    return return_fit
-
-
-def continuous(kmer, p, k, m, c, af,
-               pret, lrtt, null_res, null_firth,
-               kstrains, nkstrains):
-    notes = set()
-
-    # was this af-filtered?
-    if p is None:
-        notes.add('af-filter')
-        return Seer(kmer, af, np.nan, np.nan,
-                    np.nan, np.nan, np.nan, [],
-                    kstrains, nkstrains,
-                    notes, True, False)
-
-    # pre-filtering
-    prep = stats.ttest_ind(p[k == 1],
-                           p[k == 0],
-                           equal_var=False)[1]
-    if prep > pret or not np.isfinite(prep):
-        notes.add('pre-filtering-failed')
-        return Seer(kmer, af, prep, np.nan,
-                    np.nan, np.nan, np.nan, [],
-                    kstrains, nkstrains,
-                    notes, True, False)
-
-    # actual linear regression
-    if c.shape[0] == m.shape[0]:
-        v = np.concatenate((np.ones(m.shape[0]).reshape(-1, 1),
-                            k.reshape(-1, 1),
-                            m,
-                            c),
-                           axis=1)
-    else:
-        # no covariates
-        v = np.concatenate((np.ones(m.shape[0]).reshape(-1, 1),
-                            k.reshape(-1, 1),
-                            m),
-                           axis=1)
-    mod = smf.OLS(p, v)
-
-    # suppress annoying stdout messages
-    old_stdout = sys.stdout
-    sys.stdout = open(os.devnull, "w")
-    try:
-        res = mod.fit()
-        intercept = res.params[0]
-        kbeta = res.params[1]
-        beta = res.params[2:]
-        bse = res.bse[1]
-    except np.linalg.linalg.LinAlgError:
-        # singular matrix error
-        # singular matrix error
-        notes.add('matrix-inversion-error')
-        return Seer(kmer, af, prep, np.nan,
-                    np.nan, np.nan, np.nan, [],
-                    kstrains, nkstrains,
-                    notes, False, True)
-    finally:
-        sys.stdout.close()
-        sys.stdout = old_stdout
-
-    lrt_pvalue = res.compare_lr_test(null_res)[1]
-    if lrt_pvalue > lrtt or not np.isfinite(lrt_pvalue) or not np.isfinite(kbeta):
-        notes.add('lrt-filtering-failed')
-        return Seer(kmer, af, prep, lrt_pvalue,
-                    kbeta, bse, intercept, beta,
-                    kstrains, nkstrains,
-                    notes, False, True)
-
-    return Seer(kmer, af, prep, lrt_pvalue,
-                kbeta, bse, intercept, beta,
-                kstrains, nkstrains,
-                notes, False, False)
-
-
-# Fit the null model, regression without k-mer
-def fit_null(p, m, cov, continuous, firth=False):
-    if cov.shape[1] > 0:
-        v = np.concatenate((np.ones(m.shape[0]).reshape(-1, 1),
-                            m,
-                            cov.values),
-                           axis=1)
-    else:
-        # no covariates
-        v = np.concatenate((np.ones(m.shape[0]).reshape(-1, 1),
-                            m),
-                           axis=1)
-
-    if continuous:
-        null_mod = mod = smf.OLS(p.values, v)
-    else:
-        start_vec = np.zeros(v.shape[1])
-        start_vec[0] = np.log(np.mean(p)/(1-np.mean(p)))
-        null_mod = smf.Logit(p, v)
-=======
         if len(beta_iterations[-1]) > 1:
             kbeta = beta_iterations[-1][1]
             bse = math.sqrt(-logit_model.hessian(beta_iterations[-1])[1, 1])
@@ -559,32 +446,11 @@
             # Encountered when fitting null without any distances/covariates
             kbeta = None
             bse = None
->>>>>>> d9b6d548
 
         if len(beta_iterations[-1]) > 2:
             beta = beta_iterations[-1][2:].tolist()
         else:
-<<<<<<< HEAD
-            if firth:
-                (intercept, kbeta, beta, bse, fitll) = fit_firth(null_mod, start_vec, "null", v, p)
-                null_res = fitll
-            else:
-                null_res = null_mod.fit(start_params=start_vec, method='newton')
-                null_res = null_res.llf
-    except np.linalg.linalg.LinAlgError:
-        # singular matrix error
-        sys.stderr.write('Matrix inversion error for null model\n')
-        return None
-    except statsmodels.tools.sm_exceptions.PerfectSeparationError:
-        # singular matrix error
-        sys.stderr.write('Perfetly separable data error for null model\n')
-        return None
-    finally:
-        sys.stdout.close()
-        sys.stdout = old_stdout
-=======
             beta = None
->>>>>>> d9b6d548
 
         return_fit = intercept, kbeta, beta, bse, fitll
 
